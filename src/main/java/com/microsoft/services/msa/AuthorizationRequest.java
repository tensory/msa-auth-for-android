// ------------------------------------------------------------------------------
// Copyright (c) 2014 Microsoft Corporation
//
// Permission is hereby granted, free of charge, to any person obtaining a copy
//  of this software and associated documentation files (the "Software"), to deal
//  in the Software without restriction, including without limitation the rights
//  to use, copy, modify, merge, publish, distribute, sublicense, and/or sell
//  copies of the Software, and to permit persons to whom the Software is
//  furnished to do so, subject to the following conditions:
//
// The above copyright notice and this permission notice shall be included in
//  all copies or substantial portions of the Software.
//
// THE SOFTWARE IS PROVIDED "AS IS", WITHOUT WARRANTY OF ANY KIND, EXPRESS OR
//  IMPLIED, INCLUDING BUT NOT LIMITED TO THE WARRANTIES OF MERCHANTABILITY,
//  FITNESS FOR A PARTICULAR PURPOSE AND NONINFRINGEMENT. IN NO EVENT SHALL THE
//  AUTHORS OR COPYRIGHT HOLDERS BE LIABLE FOR ANY CLAIM, DAMAGES OR OTHER
//  LIABILITY, WHETHER IN AN ACTION OF CONTRACT, TORT OR OTHERWISE, ARISING FROM,
//  OUT OF OR IN CONNECTION WITH THE SOFTWARE OR THE USE OR OTHER DEALINGS IN
//  THE SOFTWARE.
// ------------------------------------------------------------------------------

package com.microsoft.services.msa;

<<<<<<< HEAD
=======
import android.annotation.SuppressLint;
>>>>>>> 30c94e70
import android.app.Activity;
import android.app.Dialog;
import android.content.Context;
import android.content.DialogInterface;
import android.content.DialogInterface.OnCancelListener;
import android.content.SharedPreferences;
import android.content.SharedPreferences.Editor;
import android.net.Uri;
import android.os.AsyncTask;
import android.os.Bundle;
import android.text.TextUtils;
import android.view.View;
import android.view.ViewGroup.LayoutParams;
import android.webkit.CookieManager;
import android.webkit.CookieSyncManager;
import android.webkit.WebSettings;
import android.webkit.WebView;
import android.webkit.WebViewClient;
import android.widget.LinearLayout;

import org.apache.http.client.HttpClient;

import java.util.Arrays;
import java.util.Comparator;
import java.util.HashMap;
import java.util.HashSet;
import java.util.Locale;
import java.util.Map;
import java.util.Set;

<<<<<<< HEAD

=======
>>>>>>> 30c94e70
/**
 * AuthorizationRequest performs an Authorization Request by launching a WebView Dialog that
 * displays the login and consent page and then, on a successful login and consent, performs an
 * async AccessToken request.
 */
class AuthorizationRequest implements ObservableOAuthRequest, OAuthRequestObserver {

    /**
     * OAuthDialog is a Dialog that contains a WebView. The WebView loads the passed in Uri, and
     * loads the passed in WebViewClient that allows the WebView to be observed (i.e., when a page
     * loads the WebViewClient will be notified).
     */
    private class OAuthDialog extends Dialog implements OnCancelListener {

        /**
         * AuthorizationWebViewClient is a static (i.e., does not have access to the instance that
         * created it) class that checks for when the end_uri is loaded in to the WebView and calls
         * the AuthorizationRequest's onEndUri method.
         */
        private class AuthorizationWebViewClient extends WebViewClient {

            private final CookieManager cookieManager;
            private final Set<String> cookieKeys;

            public AuthorizationWebViewClient() {
                // I believe I need to create a syncManager before I can use a cookie manager.
                CookieSyncManager.createInstance(getContext());
                this.cookieManager = CookieManager.getInstance();
                this.cookieKeys = new HashSet<String>();
            }

            /**
             * Call back used when a page is being started.
             *
             * This will check to see if the given URL is one of the end_uris/redirect_uris and
             * based on the query parameters the method will either return an error, or proceed with
             * an AccessTokenRequest.
             *
             * @param view {@link WebView} that this is attached to.
             * @param url of the page being started
             */
            @Override
            public void onPageFinished(WebView view, String url) {
                Uri uri = Uri.parse(url);

                // only clear cookies that are on the logout domain.
                if (uri.getHost().equals(mOAuthConfig.getLogoutUri().getHost())) {
                    this.saveCookiesInMemory(this.cookieManager.getCookie(url));
                }

                Uri endUri = mOAuthConfig.getDesktopUri();
                boolean isEndUri = UriComparator.INSTANCE.compare(uri, endUri) == 0;
                if (!isEndUri) {
                    return;
                }

                this.saveCookiesToPreferences();

                AuthorizationRequest.this.onEndUri(uri);
                dismissDialog();
            }

            private void dismissDialog() {
                if (isShowing() && activity != null && !activity.isFinishing()) {
                    OAuthDialog.this.dismiss();
                }
            }

            /**
             * Callback when the WebView received an Error.
             *
             * This method will notify the listener about the error and dismiss the WebView dialog.
             *
             * @param view the WebView that received the error
             * @param errorCode the error code corresponding to a WebViewClient.ERROR_* value
             * @param description the String containing the description of the error
             * @param failingUrl the url that encountered an error
             */
            @Override
            public void onReceivedError(WebView view,
                                        int errorCode,
                                        String description,
                                        String failingUrl) {
                AuthorizationRequest.this.onError("", description, failingUrl);
                dismissDialog();
            }

            private void saveCookiesInMemory(String cookie) {
                // Not all URLs will have cookies
                if (TextUtils.isEmpty(cookie)) {
                    return;
                }

                String[] pairs = TextUtils.split(cookie, "; ");
                for (String pair : pairs) {
                    int index = pair.indexOf(EQUALS);
                    String key = pair.substring(0, index);
                    this.cookieKeys.add(key);
                }
            }

            private void saveCookiesToPreferences() {
                SharedPreferences preferences =
                        getContext().getSharedPreferences(PreferencesConstants.FILE_NAME,
                                                          Context.MODE_PRIVATE);

                // If the application tries to login twice, before calling logout, there could
                // be a cookie that was sent on the first login, that was not sent in the second
                // login. So, read the cookies in that was saved before, and perform a union
                // with the new cookies.
                String value = preferences.getString(PreferencesConstants.COOKIES_KEY, "");
                String[] valueSplit = TextUtils.split(value, PreferencesConstants.COOKIE_DELIMITER);

                this.cookieKeys.addAll(Arrays.asList(valueSplit));

                Editor editor = preferences.edit();
                value = TextUtils.join(PreferencesConstants.COOKIE_DELIMITER, this.cookieKeys);
                editor.putString(PreferencesConstants.COOKIES_KEY, value);
                editor.commit();

                // we do not need to hold on to the cookieKeys in memory anymore.
                // It could be garbage collected when this object does, but let's clear it now,
                // since it will not be used again in the future.
                this.cookieKeys.clear();
            }
        }

        private WebView webView;
        /** Uri to load */
        private final Uri requestUri;

        /**
         * Constructs a new OAuthDialog.
         *
         * @param requestUri to load in the WebView
         */
        public OAuthDialog(Uri requestUri) {
            super(AuthorizationRequest.this.activity, android.R.style.Theme_Translucent_NoTitleBar);
            this.setOwnerActivity(AuthorizationRequest.this.activity);

            if (requestUri == null) throw new AssertionError();
            this.requestUri = requestUri;
        }

        /** Called when the user hits the back button on the dialog. */
        @Override
        public void onCancel(DialogInterface dialog) {
            LiveAuthException exception = new LiveAuthException(ErrorMessages.SIGNIN_CANCEL);
            AuthorizationRequest.this.onException(exception);
        }

        @SuppressLint("SetJavaScriptEnabled")
        @Override
        protected void onCreate(Bundle savedInstanceState) {
            super.onCreate(savedInstanceState);

            this.setOnCancelListener(this);

            final LinearLayout webViewContainer = new LinearLayout(this.getContext());

            if (webView == null) {
                webView = new WebView(this.getContext());
                webView.setWebViewClient(new AuthorizationWebViewClient());
                final WebSettings webSettings = webView.getSettings();
                webSettings.setJavaScriptEnabled(true);
                webView.loadUrl(this.requestUri.toString());
                webView.setLayoutParams(new LayoutParams(LayoutParams.MATCH_PARENT,
                                                         LayoutParams.MATCH_PARENT));
                webView.setVisibility(View.VISIBLE);
            }
            webViewContainer.addView(webView);
            webViewContainer.setVisibility(View.VISIBLE);
            webViewContainer.forceLayout();

            this.addContentView(webViewContainer, new LayoutParams(LayoutParams.MATCH_PARENT,
                                                                   LayoutParams.MATCH_PARENT));
        }
    }

    /**
     * Compares just the scheme, authority, and path. It does not compare the query parameters or
     * the fragment.
     */
    private enum UriComparator implements Comparator<Uri> {
        INSTANCE;

        @Override
        public int compare(Uri lhs, Uri rhs) {
            String[] lhsParts = { lhs.getScheme(), lhs.getAuthority(), lhs.getPath() };
            String[] rhsParts = { rhs.getScheme(), rhs.getAuthority(), rhs.getPath() };

            if (lhsParts.length != rhsParts.length) throw new AssertionError();
            for (int i = 0; i < lhsParts.length; i++) {
                int compare = lhsParts[i].compareTo(rhsParts[i]);
                if (compare != 0) {
                    return compare;
                }
            }

            return 0;
        }
    }

    private static final String AMPERSAND = "&";
    private static final String EQUALS = "=";

    /**
     * Turns the fragment parameters of the uri into a map.
     *
     * @param uri to get fragment parameters from
     * @return a map containing the fragment parameters
     */
    private static Map<String, String> getFragmentParametersMap(Uri uri) {
        String fragment = uri.getFragment();
        String[] keyValuePairs = TextUtils.split(fragment, AMPERSAND);
        Map<String, String> fragementParameters = new HashMap<String, String>();

        for (String keyValuePair : keyValuePairs) {
            int index = keyValuePair.indexOf(EQUALS);
            String key = keyValuePair.substring(0, index);
            String value = keyValuePair.substring(index + 1);
            fragementParameters.put(key, value);
        }

        return fragementParameters;
    }

    private final Activity activity;
    private final HttpClient client;
    private final String clientId;
    private final DefaultObservableOAuthRequest observable;
    private final String scope;
    private final String loginHint;
    private final OAuthConfig mOAuthConfig;

    public AuthorizationRequest(Activity activity,
                                HttpClient client,
                                String clientId,
                                String scope,
                                String loginHint,
                                final OAuthConfig oAuthConfig) {
        if (activity == null) throw new AssertionError();
        if (client == null) throw new AssertionError();
        if (TextUtils.isEmpty(clientId)) throw new AssertionError();
        if (TextUtils.isEmpty(scope)) throw new AssertionError();

        this.activity = activity;
        this.client = client;
        this.clientId = clientId;
        this.mOAuthConfig = oAuthConfig;
        this.observable = new DefaultObservableOAuthRequest();
        this.scope = scope;
        this.loginHint = loginHint;
    }

    @Override
    public void addObserver(OAuthRequestObserver observer) {
        this.observable.addObserver(observer);
    }

    /**
     * Launches the login/consent page inside of a Dialog that contains a WebView and then performs
     * a AccessTokenRequest on successful login and consent. This method is async and will call the
     * passed in listener when it is completed.
     */
    public void execute() {
        String displayType = this.getDisplayParameter();
        String responseType = OAuth.ResponseType.CODE.toString().toLowerCase(Locale.US);
        String locale = Locale.getDefault().toString();
        final Uri.Builder requestUriBuilder = mOAuthConfig.getAuthorizeUri()
            .buildUpon()
            .appendQueryParameter(OAuth.CLIENT_ID, this.clientId)
            .appendQueryParameter(OAuth.SCOPE, this.scope)
            .appendQueryParameter(OAuth.DISPLAY, displayType)
            .appendQueryParameter(OAuth.RESPONSE_TYPE, responseType)
            .appendQueryParameter(OAuth.LOCALE, locale)
            .appendQueryParameter(OAuth.REDIRECT_URI, mOAuthConfig.getDesktopUri().toString());

        if (this.loginHint != null) {
            requestUriBuilder.appendQueryParameter(OAuth.LOGIN_HINT, this.loginHint);
            requestUriBuilder.appendQueryParameter(OAuth.USER_NAME, this.loginHint);
        }

        Uri requestUri = requestUriBuilder.build();

        OAuthDialog oAuthDialog = new OAuthDialog(requestUri);
        oAuthDialog.show();
    }

    @Override
    public void onException(LiveAuthException exception) {
        this.observable.notifyObservers(exception);
    }

    @Override
    public void onResponse(OAuthResponse response) {
        this.observable.notifyObservers(response);
    }

    @Override
    public boolean removeObserver(OAuthRequestObserver observer) {
        return this.observable.removeObserver(observer);
    }

    /**
     * Gets the display parameter by looking at the screen size of the activity.
     * @return "android_phone" for phones and "android_tablet" for tablets.
     */
    private String getDisplayParameter() {
        ScreenSize screenSize = ScreenSize.determineScreenSize(this.activity);
        DeviceType deviceType = screenSize.getDeviceType();

        return deviceType.getDisplayParameter().toString().toLowerCase(Locale.US);
    }

    /**
     * Called when the response uri contains an access_token in the fragment.
     *
     * This method reads the response and calls back the LiveOAuthListener on the UI/main thread,
     * and then dismisses the dialog window.
     *
     * See <a href="http://tools.ietf.org/html/draft-ietf-oauth-v2-22#section-1.3.1">Section
     * 1.3.1</a> of the OAuth 2.0 spec.
     *
     * @param fragmentParameters in the uri
     */
    private void onAccessTokenResponse(Map<String, String> fragmentParameters) {
        if (fragmentParameters == null) throw new AssertionError();

        OAuthSuccessfulResponse response;
        try {
            response = OAuthSuccessfulResponse.createFromFragment(fragmentParameters);
        } catch (LiveAuthException e) {
            this.onException(e);
            return;
        }

        this.onResponse(response);
    }

    /**
     * Called when the response uri contains an authorization code.
     *
     * This method launches an async AccessTokenRequest and dismisses the dialog window.
     *
     * See <a href="http://tools.ietf.org/html/draft-ietf-oauth-v2-22#section-4.1.2">Section
     * 4.1.2</a> of the OAuth 2.0 spec for more information.
     *
     * @param code is the authorization code from the uri
     */
    private void onAuthorizationResponse(String code) {
        if (TextUtils.isEmpty(code)) throw new AssertionError();

        // Since we DO have an authorization code, launch an AccessTokenRequest.
        // We do this asynchronously to prevent the HTTP IO from occupying the
        // UI/main thread (which we are on right now).
        AccessTokenRequest request = new AccessTokenRequest(this.client,
                                                            this.clientId,
                                                            code,
                                                            mOAuthConfig);

        TokenRequestAsync requestAsync = new TokenRequestAsync(request);
        // We want to know when this request finishes, because we need to notify our
        // observers.
        requestAsync.addObserver(this);
        requestAsync.executeOnExecutor(AsyncTask.THREAD_POOL_EXECUTOR);
    }

    /**
     * Called when the end uri is loaded.
     *
     * This method will read the uri's query parameters and fragment, and respond with the
     * appropriate action.
     *
     * @param endUri that was loaded
     */
    private void onEndUri(Uri endUri) {
        // If we are on an end uri, the response could either be in
        // the fragment or the query parameters. The response could
        // either be successful or it could contain an error.
        // Check all situations and call the listener's appropriate callback.
        // Callback the listener on the UI/main thread. We could call it right away since
        // we are on the UI/main thread, but it is probably better that we finish up with
        // the WebView code before we callback on the listener.
        boolean hasFragment = endUri.getFragment() != null;
        boolean hasQueryParameters = endUri.getQuery() != null;
        boolean invalidUri = !hasFragment && !hasQueryParameters;

        // check for an invalid uri, and leave early
        if (invalidUri) {
            this.onInvalidUri();
            return;
        }

        if (hasFragment) {
            Map<String, String> fragmentParameters =
                    AuthorizationRequest.getFragmentParametersMap(endUri);

            boolean isSuccessfulResponse =
                    fragmentParameters.containsKey(OAuth.ACCESS_TOKEN) &&
                    fragmentParameters.containsKey(OAuth.TOKEN_TYPE);
            if (isSuccessfulResponse) {
                this.onAccessTokenResponse(fragmentParameters);
                return;
            }

            String error = fragmentParameters.get(OAuth.ERROR);
            if (error != null) {
                String errorDescription = fragmentParameters.get(OAuth.ERROR_DESCRIPTION);
                String errorUri = fragmentParameters.get(OAuth.ERROR_URI);
                this.onError(error, errorDescription, errorUri);
                return;
            }
        }

        if (hasQueryParameters) {
            String code = endUri.getQueryParameter(OAuth.CODE);
            if (code != null) {
                this.onAuthorizationResponse(code);
                return;
            }

            String error = endUri.getQueryParameter(OAuth.ERROR);
            if (error != null) {
                String errorDescription = endUri.getQueryParameter(OAuth.ERROR_DESCRIPTION);
                String errorUri = endUri.getQueryParameter(OAuth.ERROR_URI);
                this.onError(error, errorDescription, errorUri);
                return;
            }
        }

        // if the code reaches this point, the uri was invalid
        // because it did not contain either a successful response
        // or an error in either the queryParameter or the fragment
        this.onInvalidUri();
    }

    /**
     * Called when end uri had an error in either the fragment or the query parameter.
     *
     * This method constructs the proper exception, calls the listener's appropriate callback method
     * on the main/UI thread, and then dismisses the dialog window.
     *
     * @param error containing an error code
     * @param errorDescription optional text with additional information
     * @param errorUri optional uri that is associated with the error.
     */
    private void onError(String error, String errorDescription, String errorUri) {
        LiveAuthException exception = new LiveAuthException(error,
                                                            errorDescription,
                                                            errorUri);
        this.onException(exception);
    }

    /**
     * Called when an invalid uri (i.e., a uri that does not contain an error or a successful
     * response).
     *
     * This method constructs an exception, calls the listener's appropriate callback on the main/UI
     * thread, and then dismisses the dialog window.
     */
    private void onInvalidUri() {
        LiveAuthException exception = new LiveAuthException(ErrorMessages.SERVER_ERROR);
        this.onException(exception);
    }
}<|MERGE_RESOLUTION|>--- conflicted
+++ resolved
@@ -22,10 +22,7 @@
 
 package com.microsoft.services.msa;
 
-<<<<<<< HEAD
-=======
 import android.annotation.SuppressLint;
->>>>>>> 30c94e70
 import android.app.Activity;
 import android.app.Dialog;
 import android.content.Context;
@@ -56,10 +53,7 @@
 import java.util.Map;
 import java.util.Set;
 
-<<<<<<< HEAD
-
-=======
->>>>>>> 30c94e70
+
 /**
  * AuthorizationRequest performs an Authorization Request by launching a WebView Dialog that
  * displays the login and consent page and then, on a successful login and consent, performs an
